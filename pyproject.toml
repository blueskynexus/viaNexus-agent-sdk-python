[build-system]
requires = ["setuptools>=61.0"]
build-backend = "setuptools.build_meta"

[project]
name = "vianexus_agent_sdk"
version = "0.1.22"
authors = [
  { name="viaNexus", email="support@vianexus.com" },
]
description = "A Python SDK for the viaNexus AI Agent."
readme = "README.md"
requires-python = ">=3.11"
classifiers = [
    "Programming Language :: Python :: 3",
    "License :: OSI Approved :: MIT License",
    "Operating System :: OS Independent",
]
dependencies = [
    "google-adk",
    "pydantic<3.0.0",
    "google.genai==1.25.0",
    "requests==2.32.4",
    "httpx<1.0.0",
    "anyio<5.8.0",
    "anthropic>=0.64.0",
<<<<<<< HEAD
    "openai>=1.102.0",
=======
    "aiofiles>=24.0.0",
>>>>>>> 8d0a41f1
]

[tool.uv.sources]
google-adk = { git = "https://github.com/blueskynexus/adk-python", tag = "v0.1.2-alpha" }

[project.urls]
"Homepage" = "https://github.com/blueskynexus/viaNexus-agent-sdk-python"
"Bug Tracker" = "https://github.com/blueskynexus/viaNexus-agent-sdk-python/issues" <|MERGE_RESOLUTION|>--- conflicted
+++ resolved
@@ -24,11 +24,8 @@
     "httpx<1.0.0",
     "anyio<5.8.0",
     "anthropic>=0.64.0",
-<<<<<<< HEAD
     "openai>=1.102.0",
-=======
     "aiofiles>=24.0.0",
->>>>>>> 8d0a41f1
 ]
 
 [tool.uv.sources]
