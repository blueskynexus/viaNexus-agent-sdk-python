# viaNexus MCP Client SDK for Python

The viaNexus MCP Client SDK for Python provides a convenient way to interact with the viaNexus Multi-modal Conversation Platform (MCP). This SDK allows you to build powerful conversational AI applications with Gemini models, leveraging the capabilities of the MCP platform.

## Installation

To install the SDK, you can use pip:

```bash
pip install https://github.com/blueskynexus/viaNexus_mcpclient_sdk_python/archive/refs/tags/v0.1.7-pre.tar.gz
```
### Dependencies
- None required
- vianexus_mcpclient_sdk will pull in all of the required dependencies.
Note: Do not install the google-adk module from google, use the one provided by the vianexus_mcpclient_sdk it has been patched to follow OAuth authentication protocol in the HTTP transport

## Usage
### Create a configuration file `config.yaml`
```yaml
development:
  LLM_API_KEY: "<LLM API Key>" # Currently only supports GEMINI
  LLM_MODEL: "<GEMINI Model Name>" # gemini-2.5-flash
  LOG_LEVEL: "<LOGGING LEVEL>"
  user_id: "<UUID for the Agent Session>"
  app_name: "viaNexus_Agent"
  mcpServers:
    viaNexus:
<<<<<<< HEAD
      user_credentials: "<Email Address to use for Authentication/Authorization>"
      server_url: "<viaNexus MCP Server HTTP URL>" # Provide the viaNexus MCP server URL
      server_port: <viaNexus MCP Port> # Provide the viaNexus MCP server Port if its missing it will default to 443
=======
      user_credentials: "<viaNexus Account email Address to use for Authentication/Authorization>"
      server_url: "<viaNexus MCP Server HTTP URL>"
      server_port: <viaNexus MCP Port>
>>>>>>> 2a1f6e97
```

Here's a basic example of how to use the SDK to create a Gemini agent and run it:

```python
import asyncio
<<<<<<< HEAD
from vianexus_mcpclient_sdk.gemini.agents.llm_agent import GeminiLLMAgent
from vianexus_mcpclient_sdk.gemini.runners.runner import GeminiRunner
from vianexus_mcpclient_sdk.gemini.tools.mcp_toolset import GeminiMCPToolset
from vianexus_mcpclient_sdk.providers.oauth import ViaNexusOAuthProvider
# The following import is a patched fork of the adk-python which provides support for OAuth protocol through HTTP transport
=======
import yaml
from typing import Any
from gemini.agents.llm_agent import GeminiLLMAgent
from gemini.runners.runner import GeminiRunner
from gemini.tools.mcp_toolset import GeminiMCPToolset
from providers.oauth import ViaNexusOAuthProvider
# The following import is assumed for creating connection parameters.
>>>>>>> 2a1f6e97
from google.adk.tools.mcp_tool.mcp_toolset import StreamableHTTPConnectionParams 

async def main():
    # 1. Set up the OAuth provider and authenticate
    # This will handle the OAuth 2.0 flow to authenticate with the viaNexus MCP server.
    # It will start a local server to handle the redirect callback.
    oauth_provider_manager = ViaNexusOAuthProvider(
        server_url="URL for the viaNexus MCP Server>", # Discovery of Auth server, the server providing /.well-known/oauth-protected-resource
        server_port="<Port for the viaNexus MCP Server>", # Replace with viaNexus MCP server port
        user_credentials="" # Replace with email address to use for Authorization and Authentication
    )
    # Intialize the OAuth client and starts the Callback server for client side of OAuth2.0/2.1
    oauth_provider = await oauth_provider_manager.initialize()

    # 2. Create connection parameters from the OAuth provider
    connection_params = StreamableHTTPConnectionParams(
            url=f"{server_url}:{server_port}/mcp/",
            auth=oauth_provider,
    )

    # 3. Create a toolset
    mcp_toolset = GeminiMCPToolset(connection_params=connection_params)

    # 4. Create a Gemini agent
    agent = GeminiLLMAgent(
        model="<GEMINI model i.e. gemini-2.5-flash>",
        tools=[mcp_toolset],
    )

    # 5. Create a runner and execute the agent
    runner = GeminiRunner(agent=agent, name="my-runner", session_id="my-session")
    await runner.initialize()

     while True:
        try:
            query = input("Enter a query: ")
            logging.debug(f"Query: {query}")
            if query == "exit":
                break
            if not query:
                continue
            async for event in runner.run_async(query):
                logging.info(f"Agent: {event}")
        except KeyboardInterrupt:
            logging.warning("Exiting...")
            break
        except Exception as e:
            logging.warning(f"Error: {e}")
            continue

if __name__ == "__main__":
    asyncio.run(main())

## LLM Support

Currently, the viaNexus MCP Client SDK for Python supports Google's Gemini family of models. As the SDK matures, we plan to extend support to other Large Language Models (LLMs) to provide a wider range of options for your conversational AI applications.

## Contributing

We welcome contributions to the viaNexus MCP Client SDK for Python. If you would like to contribute, please follow these steps:

1.  Fork the repository.
2.  Create a new branch for your feature or bug fix.
3.  Make your changes and commit them with a clear and descriptive message.
4.  Push your changes to your fork.
5.  Create a pull request to the main repository.

## License

This project is licensed under the MIT License. See the [LICENSE](LICENSE) file for more details. <|MERGE_RESOLUTION|>--- conflicted
+++ resolved
@@ -25,36 +25,20 @@
   app_name: "viaNexus_Agent"
   mcpServers:
     viaNexus:
-<<<<<<< HEAD
-      user_credentials: "<Email Address to use for Authentication/Authorization>"
-      server_url: "<viaNexus MCP Server HTTP URL>" # Provide the viaNexus MCP server URL
-      server_port: <viaNexus MCP Port> # Provide the viaNexus MCP server Port if its missing it will default to 443
-=======
       user_credentials: "<viaNexus Account email Address to use for Authentication/Authorization>"
       server_url: "<viaNexus MCP Server HTTP URL>"
       server_port: <viaNexus MCP Port>
->>>>>>> 2a1f6e97
 ```
 
 Here's a basic example of how to use the SDK to create a Gemini agent and run it:
 
 ```python
 import asyncio
-<<<<<<< HEAD
 from vianexus_mcpclient_sdk.gemini.agents.llm_agent import GeminiLLMAgent
 from vianexus_mcpclient_sdk.gemini.runners.runner import GeminiRunner
 from vianexus_mcpclient_sdk.gemini.tools.mcp_toolset import GeminiMCPToolset
 from vianexus_mcpclient_sdk.providers.oauth import ViaNexusOAuthProvider
 # The following import is a patched fork of the adk-python which provides support for OAuth protocol through HTTP transport
-=======
-import yaml
-from typing import Any
-from gemini.agents.llm_agent import GeminiLLMAgent
-from gemini.runners.runner import GeminiRunner
-from gemini.tools.mcp_toolset import GeminiMCPToolset
-from providers.oauth import ViaNexusOAuthProvider
-# The following import is assumed for creating connection parameters.
->>>>>>> 2a1f6e97
 from google.adk.tools.mcp_tool.mcp_toolset import StreamableHTTPConnectionParams 
 
 async def main():
@@ -64,7 +48,7 @@
     oauth_provider_manager = ViaNexusOAuthProvider(
         server_url="URL for the viaNexus MCP Server>", # Discovery of Auth server, the server providing /.well-known/oauth-protected-resource
         server_port="<Port for the viaNexus MCP Server>", # Replace with viaNexus MCP server port
-        user_credentials="" # Replace with email address to use for Authorization and Authentication
+        user_credentials="<viaNexus Account email address>" # Replace with email address to use for Authorization and Authentication
     )
     # Intialize the OAuth client and starts the Callback server for client side of OAuth2.0/2.1
     oauth_provider = await oauth_provider_manager.initialize()
